<<<<<<< HEAD
# Install latest debian image
FROM debian:latest
=======
# Install bookworm debian image
FROM debian:bookworm
>>>>>>> d77d5ecd

# Create user
RUN useradd -ms /bin/bash paranoid-user

# Update Debian repository
RUN apt update && apt install -y python3 python3-pip python3-pybind11 python3-fpylll python3-gmpy2 protobuf-compiler

# Copy necessary files
COPY --chown=paranoid-user ./ /home/paranoid-user/

# Install package using pip
USER paranoid-user
WORKDIR /home/paranoid-user
# PEP668 is not important in a container, thus use --break-system-packages
RUN python3 -m pip install --break-system-packages .<|MERGE_RESOLUTION|>--- conflicted
+++ resolved
@@ -1,10 +1,5 @@
-<<<<<<< HEAD
-# Install latest debian image
-FROM debian:latest
-=======
 # Install bookworm debian image
 FROM debian:bookworm
->>>>>>> d77d5ecd
 
 # Create user
 RUN useradd -ms /bin/bash paranoid-user
